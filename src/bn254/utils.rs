// utils for push fields into stack
use crate::bn254::ell_coeffs::EllCoeff;
use crate::bn254::ell_coeffs::G2Prepared;
use crate::bn254::fr::Fr;
use crate::bn254::{fq12::Fq12, fq2::Fq2};
use ark_ec::{bn::BnConfig, AffineRepr};
<<<<<<< HEAD
use ark_ff::AdditiveGroup;
=======
use ark_ff::BigInt;
>>>>>>> 471fa408
use ark_ff::Field;
use num_bigint::BigUint;

use crate::{
    bn254::{fp254impl::Fp254Impl, fq::Fq},
    treepp::*,
};

pub fn fr_push(scalar: ark_bn254::Fr) -> Script {
    script! {
        { Fr::push_u32_le(&BigUint::from(scalar).to_u32_digits()) }
    }
}

pub fn fr_push_not_montgomery(scalar: ark_bn254::Fr) -> Script {
    script! {
        { Fr::push_u32_le_not_montgomery(&BigUint::from(scalar).to_u32_digits()) }
    }
}

pub fn fq_push(element: ark_bn254::Fq) -> Script {
    script! {
        { Fq::push_u32_le(&BigUint::from(element).to_u32_digits()) }
    }
}

pub fn fq_push_not_montgomery(element: ark_bn254::Fq) -> Script {
    script! {
        { Fq::push_u32_le_not_montgomery(&BigUint::from(element).to_u32_digits()) }
    }
}

pub fn fq2_push(element: ark_bn254::Fq2) -> Script {
    script! {
        { Fq::push_u32_le(&BigUint::from(element.c0).to_u32_digits()) }
        { Fq::push_u32_le(&BigUint::from(element.c1).to_u32_digits()) }
    }
}

pub fn fq2_push_not_montgomery(element: ark_bn254::Fq2) -> Script {
    script! {
        { Fq::push_u32_le_not_montgomery(&BigUint::from(element.c0).to_u32_digits()) }
        { Fq::push_u32_le_not_montgomery(&BigUint::from(element.c1).to_u32_digits()) }
    }
}

pub fn fq6_push(element: ark_bn254::Fq6) -> Script {
    script! {
        for elem in element.to_base_prime_field_elements() {
            { Fq::push_u32_le(&BigUint::from(elem).to_u32_digits()) }
       }
    }
}

pub fn fq6_push_not_montgomery(element: ark_bn254::Fq6) -> Script {
    script! {
        for elem in element.to_base_prime_field_elements() {
            { Fq::push_u32_le_not_montgomery(&BigUint::from(elem).to_u32_digits()) }
       }
    }
}

pub fn fq12_push(element: ark_bn254::Fq12) -> Script {
    script! {
        for elem in element.to_base_prime_field_elements() {
            { Fq::push_u32_le(&BigUint::from(elem).to_u32_digits()) }
       }
    }
}

pub fn fq12_push_not_montgomery(element: ark_bn254::Fq12) -> Script {
    script! {
        for elem in element.to_base_prime_field_elements() {
            { Fq::push_u32_le_not_montgomery(&BigUint::from(elem).to_u32_digits()) }
       }
    }
}

pub fn g1_affine_push(point: ark_bn254::G1Affine) -> Script {
    script! {
        { Fq::push_u32_le(&BigUint::from(point.x).to_u32_digits()) }
        { Fq::push_u32_le(&BigUint::from(point.y).to_u32_digits()) }
    }
}

pub fn g1_affine_push_not_montgomery(point: ark_bn254::G1Affine) -> Script {
    script! {
        { Fq::push_u32_le_not_montgomery(&BigUint::from(point.x).to_u32_digits()) }
        { Fq::push_u32_le_not_montgomery(&BigUint::from(point.y).to_u32_digits()) }
    }
}

pub enum Hint {
    Fq(ark_bn254::Fq),
}

impl Hint {
    pub fn push(&self) -> Script {
        match self {
            Hint::Fq(fq) => script! {
                { fq_push_not_montgomery(*fq) }
            },
        }
    }
}

// input:
//  f            12 elements
//  coeffs.c0    2 elements
//  coeffs.c1    2 elements
//  coeffs.c2    2 elements
//  p.x          1 element
//  p.y          1 element
//
// output:
//  new f        12 elements
pub fn ell() -> Script {
    script! {
        // compute the new c0
        { Fq2::mul_by_fq(6, 0) }

        // compute the new c1
        { Fq2::mul_by_fq(5, 2) }

        // roll c2
        { Fq2::roll(4) }

        // compute the new f
        { Fq12::mul_by_034() }
    }
}

// input:
//  f            12 elements
//  p.x          1 element
//  p.y          1 element
//
// output:
//  new f        12 elements
pub fn ell_by_constant(constant: &EllCoeff) -> Script {
    script! {
        // [f, px, py]
        // compute the new c0
        // [f, px, py, py]
        { Fq::copy(0) }
        // [f, px, py, py * q1.x1]
        { Fq::mul_by_constant(&constant.0.c0) }
        // [f, px, py * q1.x1, py]
        { Fq::roll(1) }
        // [f, px, py * q1.x1, py * q1.x2]
        { Fq::mul_by_constant(&constant.0.c1) }

        // compute the new c1
        // [f, px, py * q1.x1, py * q1.x2, px]
        { Fq::copy(2) }
        // [f, px, py * q1.x1, py * q1.x2, px * q1.y1]
        { Fq::mul_by_constant(&constant.1.c0) }
        // [f, py * q1.x1, py * q1.x2, px * q1.y1, px]
        { Fq::roll(3) }
        // [f, py * q1.x1, py * q1.x2, px * q1.y1, px * q1.y2]
        { Fq::mul_by_constant(&constant.1.c1) }

        // compute the new f
        // [f, py * q1.x1, py * q1.x2, px * q1.y1, px * q1.y2]
        { Fq12::mul_by_034_with_4_constant(&constant.2) }
    }
}

// stack input:
//  f            12 elements
//  x': -p.x / p.y   1 element
//  y': 1 / p.y      1 element
// func params:
//  (c0, c1, c2) where c0 is a trival value ONE in affine mode
//
// output:
//  new f        12 elements
pub fn ell_by_constant_affine(constant: &EllCoeff) -> Script {
    assert_eq!(constant.0, ark_bn254::Fq2::ONE);
    script! {
        // [f, x', y']
        // update c1, c1' = x' * c1
        { Fq::copy(1) }
        { Fq::mul_by_constant(&constant.1.c0) }
        // [f, x', y', x' * c1.0]
        { Fq::roll(2) }
        { Fq::mul_by_constant(&constant.1.c1) }
        // [f, y', x' * c1.0, x' * c1.1]
        // [f, y', x' * c1]

        // update c2, c2' = -y' * c2
        { Fq::copy(2) }
        { Fq::mul_by_constant(&constant.2.c0) }
        // [f, y', x' * c1, y' * c2.0]
        { Fq::roll(3) }
        { Fq::mul_by_constant(&constant.2.c1) }
        // [f, x' * c1, y' * c2.0, y' * c2.1]
        // [f, x' * c1, y' * c2]
        // [f, c1', c2']

        // compute the new f with c1'(c3) and c2'(c4), where c1 is trival value 1
        { Fq12::mul_by_34() }
        // [f]
    }
}

pub fn hinted_ell_by_constant_affine(f: ark_bn254::Fq12, x: ark_bn254::Fq, y: ark_bn254::Fq, constant: &EllCoeff) -> (Script, Vec<Hint>) {
    assert_eq!(constant.0, ark_bn254::Fq2::ONE);
    let mut hints = Vec::new();

    let (hinted_script1, hint1) = Fq::hinted_mul_by_constant(x, &constant.1.c0);
    let (hinted_script2, hint2) = Fq::hinted_mul_by_constant(x, &constant.1.c1);
    let (hinted_script3, hint3) = Fq::hinted_mul_by_constant(y, &constant.2.c0);
    let (hinted_script4, hint4) = Fq::hinted_mul_by_constant(y, &constant.2.c1);
    let mut c1 = constant.1;
    c1.mul_assign_by_fp(&x);
    let mut c2 = constant.2;
    c2.mul_assign_by_fp(&y);
    let (hinted_script5, hint5) = Fq12::hinted_mul_by_34(f, c1, c2);

    let script_lines = vec! [
        // [f, x', y']
        // update c1, c1' = x' * c1
        Fq::copy(1),
        hinted_script1,

        // [f, x', y', x' * c1.0]
        Fq::roll(2),
        hinted_script2,
        // [f, y', x' * c1.0, x' * c1.1]
        // [f, y', x' * c1]

        // update c2, c2' = -y' * c2
        Fq::copy(2),
        hinted_script3,  // Fq::mul_by_constant(&constant.2.c0),
        // [f, y', x' * c1, y' * c2.0]
        Fq::roll(3),
        hinted_script4,
        // [f, x' * c1, y' * c2.0, y' * c2.1]
        // [f, x' * c1, y' * c2]
        // [f, c1', c2']

        // compute the new f with c1'(c3) and c2'(c4), where c1 is trival value 1
        hinted_script5,
        // [f]
    ];

    let mut script = script!{};
    for script_line in script_lines {
        script = script.push_script(script_line.compile());
    }
    hints.extend(hint1);
    hints.extend(hint2);
    hints.extend(hint3);
    hints.extend(hint4);
    hints.extend(hint5);
    
    (script, hints)

}

pub fn collect_line_coeffs(
    constants: Vec<G2Prepared>,
) -> Vec<Vec<Vec<(ark_bn254::Fq2, ark_bn254::Fq2, ark_bn254::Fq2)>>> {
    let mut constant_iters = constants
        .iter()
        .map(|item| item.ell_coeffs.iter())
        .collect::<Vec<_>>();
    let mut all_line_coeffs = vec![];

    for i in (1..ark_bn254::Config::ATE_LOOP_COUNT.len()).rev() {
        let mut line_coeffs = vec![];
        for j in 0..constants.len() {
            // double line coeff
            let mut line_coeff = vec![];
            line_coeff.push(*constant_iters[j].next().unwrap());
            // add line coeff
            if ark_bn254::Config::ATE_LOOP_COUNT[i - 1] == 1
                || ark_bn254::Config::ATE_LOOP_COUNT[i - 1] == -1
            {
                line_coeff.push(*constant_iters[j].next().unwrap());
            }
            // line coeff for single point
            line_coeffs.push(line_coeff);
        }
        // line coeffs for all points
        all_line_coeffs.push(line_coeffs);
    }
    {
        let mut line_coeffs = vec![];
        for j in 0..constants.len() {
            // add line coeff
            line_coeffs.push(vec![*constant_iters[j].next().unwrap()]);
        }
        all_line_coeffs.push(line_coeffs);
    }
    {
        let mut line_coeffs = vec![];
        for j in 0..constants.len() {
            // add line coeff
            line_coeffs.push(vec![*constant_iters[j].next().unwrap()]);
        }
        all_line_coeffs.push(line_coeffs);
    }
    for i in 0..constant_iters.len() {
        assert_eq!(constant_iters[i].next(), None);
    }
    assert_eq!(
        all_line_coeffs.len(),
        ark_bn254::Config::ATE_LOOP_COUNT.len() - 1 + 2
    );
    all_line_coeffs
}

/// input of func (params):
///      p.x, p.y
/// output on stack:
///      x' = -p.x / p.y
///      y' = 1 / p.y
pub fn from_eval_point(p: ark_bn254::G1Affine) -> Script {
    let py_inv = p.y().unwrap().inverse().unwrap();
    script! {
        { Fq::push_u32_le(&BigUint::from(py_inv).to_u32_digits()) }
        // [1/y]
        // check p.y.inv() is valid
        { Fq::copy(0) }
        // [1/y, 1/y]
        { Fq::push_u32_le(&BigUint::from(p.y).to_u32_digits()) }
        // [1/y, 1/y, y]
        { Fq::mul() }
        // [1/y, 1]
        { Fq::push_one() }
        // [1/y, 1, 1]
        { Fq::equalverify(1, 0) }
        // [1/y]

        // -p.x / p.y
        { Fq::copy(0) }
        // [1/y, 1/y]
        { Fq::push_u32_le(&BigUint::from(p.x).to_u32_digits()) }
        // [1/y, 1/y, x]
        { Fq::neg(0) }
        // [1/y, 1/y, -x]
        { Fq::mul() }
        // [1/y, -x/y]
        { Fq::roll(1) }
        // [-x/y, 1/y]
    }
}

/// input of func (params):
///      p.x, p.y
/// output on stack:
///      x' = -p.x / p.y
///      y' = 1 / p.y
pub fn hinted_from_eval_point(p: ark_bn254::G1Affine) -> (Script, Vec<Hint>) {
    let mut hints = Vec::new();

    let py_inv = p.y().unwrap().inverse().unwrap();

    let (hinted_script1, hint1) = Fq::hinted_mul(2, py_inv, 0, p.y);
    let (hinted_script2, hint2) = Fq::hinted_mul(2, py_inv, 0, -p.x);
    let script_lines = vec! [
        Fq::push_u32_le_not_montgomery(&BigUint::from(py_inv).to_u32_digits()),
        // [1/y]
        // check p.y.inv() is valid
        Fq::copy(0),
        // [1/y, 1/y]
        Fq::push_u32_le_not_montgomery(&BigUint::from(p.y).to_u32_digits()),
        // [1/y, 1/y, y]
        hinted_script1,
        // [1/y, 1]
        Fq::push_one_not_montgomery(),
        // [1/y, 1, 1]
        Fq::equalverify(1, 0),
        // [1/y]

        // -p.x / p.y
        Fq::copy(0),
        // [1/y, 1/y]
        Fq::push_u32_le_not_montgomery(&BigUint::from(p.x).to_u32_digits()),
        // [1/y, 1/y, x]
        Fq::neg(0),
        // [1/y, 1/y, -x]
        hinted_script2,
        // [1/y, -x/y]
        Fq::roll(1),
        // [-x/y, 1/y]
    ];

    let mut script = script!{};
    for script_line in script_lines {
        script = script.push_script(script_line.compile());
    }
    hints.extend(hint1);
    hints.extend(hint2);

    (script, hints)
}

/// input of stack:
///      p.x, p.y (affine space)
/// output on stack:
///      x' = -p.x / p.y
///      y' = 1 / p.y
pub fn from_eval_point_in_stack() -> Script {
    script! {
        // [x, y]
        { Fq::copy(0) }
        // [x, y, y]
        { Fq::copy(0) }
        // [x, y, y, y]
        { Fq::inv() }
        // [x, y, y, 1/y]
        // check p.y.inv() is valid
        { Fq::mul() }
        // [x, y, 1]
        { Fq::push_one() }
        // [x, y, 1, 1]
        { Fq::equalverify(1, 0) }
        // [x, y]
        { Fq::inv() }
        // [x, 1/y]

        // -p.x / p.y
        { Fq::copy(0) }
        // [x, 1/y, 1/y]
        { Fq::roll(2)}
        // [1/y, 1/y, x]
        { Fq::neg(0) }
        // [1/y, 1/y, -x]
        { Fq::mul() }
        // [1/y, -x/y]
        { Fq::roll(1) }
        // [-x/y, 1/y]
    }
}

<<<<<<< HEAD
=======
pub fn fq2_push(element: ark_bn254::Fq2) -> Script {
    script! {
        { Fq::push_u32_le(&BigUint::from(element.c0).to_u32_digits()) }
        { Fq::push_u32_le(&BigUint::from(element.c1).to_u32_digits()) }
    }
}

pub fn fq6_push(element: ark_bn254::Fq6) -> Script {
    script! {
        for elem in element.to_base_prime_field_elements() {
            { Fq::push_u32_le(&BigUint::from(elem).to_u32_digits()) }
       }
    }
}

pub fn fq12_push(element: ark_bn254::Fq12) -> Script {
    script! {
        for elem in element.to_base_prime_field_elements() {
            { Fq::push_u32_le(&BigUint::from(elem).to_u32_digits()) }
       }
    }
}

pub fn fq_to_bits(fq: BigInt<4>, limb_size: usize) -> Vec<u32> {
    let mut bits: Vec<bool> = ark_ff::BitIteratorBE::new(fq.as_ref()).skip(2).collect();
    bits.reverse();

    bits.chunks(limb_size)
        .map(|chunk| {
            let mut factor = 1;
            let res = chunk.iter().fold(0, |acc, &x| {
                let r = acc + if x { factor } else { 0 };
                factor *= 2;
                r
            });
            res
        })
        .collect()
}

>>>>>>> 471fa408
/// add two points T and Q
///     x' = alpha^2 - T.x - Q.x
///     y' = -bias - alpha * x'
///
/// input on stack:
///     T.x (2 elements)
///     Q.x (2 elements)
///
/// input of parameters:
///     c3: alpha - line slope
///     c4: -bias - line intercept
///
/// output on stack:
///     T'.x (2 elements)
///     T'.y (2 elements)
pub fn affine_add_line(c3: ark_bn254::Fq2, c4: ark_bn254::Fq2) -> Script {
    script! {
        // [T.x, Q.x]
        { Fq2::neg(0) }
        // [T.x, -Q.x]
        { Fq2::roll(2) }
        // [-Q.x, T.x]
        { Fq2::neg(0) }
        // [-T.x - Q.x]
        { Fq2::add(2, 0) }
        // [-T.x - Q.x]
        { fq2_push(c3) }
        // [-T.x - Q.x, alpha]
        { Fq2::copy(0) }
        // [-T.x - Q.x, alpha, alpha]
        { Fq2::square() }
        // [-T.x - Q.x, alpha, alpha^2]
        // calculate x' = alpha^2 - T.x - Q.x
        { Fq2::add(4, 0) }
        // [alpha, x']
        { Fq2::copy(0) }
        // [alpha, x', x']
        { Fq2::mul(4, 0) }
        // [x', alpha * x']
        { Fq2::neg(0) }
        // [x', -alpha * x']
        { fq2_push(c4) }
        // [x', -alpha * x', -bias]
        // compute y' = -bias - alpha * x'
        { Fq2::add(2, 0) }
        // [x', y']
    }
}

pub fn hinted_affine_add_line(tx: ark_bn254::Fq2, qx: ark_bn254::Fq2, c3: ark_bn254::Fq2, c4: ark_bn254::Fq2) -> (Script, Vec<Hint>) {
    let mut hints = Vec::new();
    let (hinted_script1, hint1) = Fq2::hinted_mul(4, c3, 0, c3.square()-tx-qx);

    let script_lines = vec! [
        // [T.x, Q.x]
        Fq2::neg(0),
        // [T.x, -Q.x]
        Fq2::roll(2),
        // [-Q.x, T.x]
        Fq2::neg(0),
        // [-T.x - Q.x]
        Fq2::add(2, 0),
        // [-T.x - Q.x]
        fq2_push_not_montgomery(c3),
        // [-T.x - Q.x, alpha]
        fq2_push_not_montgomery(c3.square()),
        // [-T.x - Q.x, alpha, alpha^2]
        // calculate x' = alpha^2 - T.x - Q.x
        Fq2::add(4, 0),
        // [alpha, x']
        Fq2::copy(0),
        // [alpha, x', x']
        hinted_script1,
        // [x', alpha * x']
        Fq2::neg(0),
        // [x', -alpha * x']
        fq2_push_not_montgomery(c4),
        // [x', -alpha * x', -bias]
        // compute y' = -bias - alpha * x'
        Fq2::add(2, 0),
        // [x', y']
    ];

    let mut script = script!{};
    for script_line in script_lines {
        script = script.push_script(script_line.compile());
    }
    hints.extend(hint1);

    (script, hints)
}

/// double a point T:
///     x' = alpha^2 - 2 * T.x
///     y' = -bias - alpha* x'
///
/// input on stack:
///     T.x (2 elements)
///
/// output on stack:
///     T'.x (2 elements)
///     T'.y (2 elements)
pub fn affine_double_line(c3: ark_bn254::Fq2, c4: ark_bn254::Fq2) -> Script {
    script! {
        { Fq2::double(0) }
        { Fq2::neg(0) }
        // [- 2 * T.x]
        { fq2_push(c3) }
        { Fq2::copy(0) }
        { Fq2::square() }
        // [- 2 * T.x, alpha, alpha^2]
        { Fq2::add(4, 0) }
        { Fq2::copy(0) }
        // [alpha, x', x']
        { Fq2::mul(4, 0) }
        { Fq2::neg(0) }
        // [x', -alpha * x']

        { fq2_push(c4) }
        { Fq2::add(2, 0) }
        // [x', y']
    }
}

pub fn hinted_affine_double_line(tx: ark_bn254::Fq2, c3: ark_bn254::Fq2, c4: ark_bn254::Fq2) -> (Script, Vec<Hint>) {
    let mut hints = Vec::new();

    let (hinted_script1, hint1) = Fq2::hinted_mul(4, c3, 0, c3.square()-tx-tx);

    let script_lines = vec! [
        Fq2::double(0),
        Fq2::neg(0),
        // [- 2 * T.x]
        fq2_push_not_montgomery(c3),
        fq2_push_not_montgomery(c3.square()),
        // [- 2 * T.x, alpha, alpha^2]
        Fq2::add(4, 0),
        Fq2::copy(0),
        // [alpha, x', x']
        hinted_script1,
        Fq2::neg(0),
        // [x', -alpha * x']

        fq2_push_not_montgomery(c4),
        Fq2::add(2, 0),
        // [x', y']
    ];

    let mut script = script!{};
    for script_line in script_lines {
        script = script.push_script(script_line.compile());
    }
    hints.extend(hint1);

    (script, hints)
}

/// check line through one point, that is:
///     y - alpha * x - bias = 0
///
/// input on stack:
///     x (2 elements)
///     y (2 elements)
///
/// input of parameters:
///     c3: alpha
///     c4: -bias
///
/// output:
///     true or false (consumed on stack)
pub fn check_line_through_point(c3: ark_bn254::Fq2, c4: ark_bn254::Fq2) -> Script {
    script! {
        // [x, y]
        { Fq2::roll(2) }
        // [y, x]
        { Fq2::mul_by_constant(&c3) }
        // [y, alpha * x]
        { Fq2::neg(0) }
        // [y, -alpha * x]
        { Fq2::add(2, 0) }
        // [y - alpha * x]

        { fq2_push(c4) }
        // [y - alpha * x, -bias]
        { Fq2::add(2, 0) }
        // [y - alpha * x - bias]

        { Fq2::push_zero() }
        // [y - alpha * x - bias, 0]
        { Fq2::equalverify() }
    }
}

pub fn hinted_check_line_through_point(x: ark_bn254::Fq2, c3: ark_bn254::Fq2, c4: ark_bn254::Fq2) -> (Script, Vec<Hint>) {
    let mut hints: Vec<Hint> = Vec::new();
    
    let (hinted_script1, hint1) = Fq2::hinted_mul_by_constant(x, &c3);

    let script_lines = vec![
        // [x, y]
        Fq2::roll(2),
        // [y, x]
        hinted_script1,
        // [y, alpha * x]
        Fq2::neg(0),
        // [y, -alpha * x]
        Fq2::add(2, 0),
        // [y - alpha * x]

        fq2_push_not_montgomery(c4),
        // [y - alpha * x, -bias]
        Fq2::add(2, 0),
        // [y - alpha * x - bias]

        Fq2::push_zero(),
        // [y - alpha * x - bias, 0]
        Fq2::equalverify(),
    ];

    let mut script = script!{};
    for script_line in script_lines {
        script = script.push_script(script_line.compile());
    }
    hints.extend(hint1);

    (script, hints)
}

/// check whether a tuple coefficient (alpha, -bias) of a tangent line is satisfied with expected point T (affine)
/// two aspects:
///     1. alpha * (2 * T.y) = 3 * T.x^2, make sure the alpha is the right ONE
///     2. T.y - alpha * T.x - bias = 0, make sure the -bias is the right ONE
///
/// input on stack:
///     T.x (2 element)
///     T.y (2 element)
///
/// input of parameters:
///     c3: alpha
///     c4: -bias
///
/// output:
///     true or false (consumed on stack)
pub fn check_tangent_line(c3: ark_bn254::Fq2, c4: ark_bn254::Fq2) -> Script {
    script! {
        // alpha * (2 * T.y) = 3 * T.x^2
        { Fq2::copy(0) }
        { Fq2::double(0) }
        { Fq2::mul_by_constant(&c3) }
        // [T.x, T.y, alpha * (2 * T.y)]
        { Fq2::copy(4) }
        { Fq2::square() }
        { Fq2::copy(0) }
        { Fq2::double(0) }
        { Fq2::add(2, 0) }
        // [T.x, T.y, alpha * (2 * T.y), 3 * T.x^2]
        { Fq2::neg(0) }
        { Fq2::add(2, 0) }
        { Fq2::push_zero() }
        { Fq2::equalverify() }
        // [T.x, T.y]

        // check: T.y - alpha * T.x - bias = 0
        { check_line_through_point(c3, c4) }
        // []
    }
}

pub fn hinted_check_tangent_line(t: ark_bn254::G2Affine, c3: ark_bn254::Fq2, c4: ark_bn254::Fq2) -> (Script, Vec<Hint>) {
    let mut hints = Vec::new();

    let (hinted_script1, hint1) = Fq2::hinted_mul_by_constant(t.y.double(), &c3);
    let (hinted_script2, hint2) = Fq2::hinted_square(t.x);
    let (hinted_script3, hint3) = hinted_check_line_through_point(t.x, c3, c4);

    let script_lines = vec! [
        // alpha * (2 * T.y) = 3 * T.x^2
        Fq2::copy(0),
        Fq2::double(0),
        hinted_script1,
        // [T.x, T.y, alpha * (2 * T.y)]
        Fq2::copy(4),
        hinted_script2,
        Fq2::copy(0),
        Fq2::double(0),
        Fq2::add(2, 0),
        // [T.x, T.y, alpha * (2 * T.y), 3 * T.x^2]
        Fq2::neg(0),
        Fq2::add(2, 0),
        Fq2::push_zero(),
        Fq2::equalverify(),
        // [T.x, T.y]

        // check: T.y - alpha * T.x - bias = 0
        hinted_script3,
        // []
    ];

    let mut script = script!{};
    for script_line in script_lines {
        script = script.push_script(script_line.compile());
    }
    hints.extend(hint1);
    hints.extend(hint2);
    hints.extend(hint3);

    (script, hints)
}

/// check whether a tuple coefficient (alpha, -bias) of a chord line is satisfied with expected points T and Q (both are affine cooordinates)
/// two aspects:
///     1. T.y - alpha * T.x - bias = 0
///     2. Q.y - alpha * Q.x - bias = 0, make sure the alpha/-bias are the right ONEs
///
/// input on stack:
///     T.x (2 elements)
///     T.y (2 elements)
///     Q.x (2 elements)
///     Q.y (2 elements)
///
/// input of parameters:
///     c3: alpha
///     c4: -bias
/// output:
///     true or false (consumed on stack)
pub fn check_chord_line(c3: ark_bn254::Fq2, c4: ark_bn254::Fq2) -> Script {
    script! {
        // check: Q.y - alpha * Q.x - bias = 0
        { check_line_through_point(c3, c4) }
        // [T.x, T.y]
        // check: T.y - alpha * T.x - bias = 0
        { check_line_through_point(c3, c4) }
        // []
    }
}

pub fn hinted_check_chord_line(t: ark_bn254::G2Affine, q: ark_bn254::G2Affine, c3: ark_bn254::Fq2, c4: ark_bn254::Fq2) -> (Script, Vec<Hint>) {
    let mut hints = Vec::new();

    let (mut script, hint1) = hinted_check_line_through_point(q.x, c3, c4);
    let (script2, hint2) = hinted_check_line_through_point(t.x, c3, c4);

    script = script.push_script(script2.compile());

    hints.extend(hint1);
    hints.extend(hint2);

    (script, hints)
}

// stack data: beta^{2 * (p - 1) / 6}, beta^{3 * (p - 1) / 6}, beta^{2 * (p^2 - 1) / 6}, 1/2, B,
// P1, P2, P3, P4, Q4, c, c', wi, f, Px, Py, Tx, Ty, Tz, Qx, Qy
// [..., Fq12, Fq12, Fq12, Fq12, Fq, Fq, (Fq, Fq), (Fq, Fq), (Fq, Fq), (Fq, Fq), (Fq, Fq)]
//
// flag == true ? T + Q : T - Q
pub fn add_line_with_flag(flag: bool) -> Script {
    script! {
    // let theta = self.y - &(q.y * &self.z);
    // f, Px, Py, Tx, Ty, Tz, Qx, Qy
    { Fq2::copy(6) }
    // f, Px, Py, Tx, Ty, Tz, Qx, Qy, Ty
    { Fq2::copy(2) }
    // f, Px, Py, Tx, Ty, Tz, Qx, Qy, Ty, Qy
    if !flag {
        { Fq2::neg(0) }
    // f, Px, Py, Tx, Ty, Tz, Qx, Qy, Ty, -Qy
    }
    { Fq2::copy(8) }
    // f, Px, Py, Tx, Ty, Tz, Qx, Qy, Ty, Qy, Tz
    { Fq2::mul(2, 0) }
    // f, Px, Py, Tx, Ty, Tz, Qx, Qy, Ty, Qy * Tz
    { Fq2::sub(2, 0) }
    // f, Px, Py, Tx, Ty, Tz, Qx, Qy, Ty - Qy * Tz

    // let lambda = self.x - &(q.x * &self.z);
    // f, Px, Py, Tx, Ty, Tz, Qx, Qy, theta
    { Fq2::copy(10) }
    // f, Px, Py, Tx, Ty, Tz, Qx, Qy, theta, Tx
    { Fq2::copy(6) }
    // f, Px, Py, Tx, Ty, Tz, Qx, Qy, theta, Tx, Qx
    { Fq2::copy(10) }
    // f, Px, Py, Tx, Ty, Tz, Qx, Qy, theta, Tx, Qx, Tz
    { Fq2::mul(2, 0) }
    // f, Px, Py, Tx, Ty, Tz, Qx, Qy, theta, Tx, Qx * Tz
    { Fq2::sub(2, 0) }
    // f, Px, Py, Tx, Ty, Tz, Qx, Qy, theta, Tx - Qx * Tz

    // let c = theta.square();
    // f, Px, Py, Tx, Ty, Tz, Qx, Qy, theta, lambda
    { Fq2::copy(2) }
    // f, Px, Py, Tx, Ty, Tz, Qx, Qy, theta, lambda, theta
    { Fq2::square() }
    // f, Px, Py, Tx, Ty, Tz, Qx, Qy, theta, lambda, theta^2

    // let d = lambda.square();
    // f, Px, Py, Tx, Ty, Tz, Qx, Qy, theta, lambda, c
    { Fq2::copy(2) }
    // f, Px, Py, Tx, Ty, Tz, Qx, Qy, theta, lambda, c, lambda
    { Fq2::square() }
    // f, Px, Py, Tx, Ty, Tz, Qx, Qy, theta, lambda, c, lambda^2

    // let e = lambda * &d;
    // f, Px, Py, Tx, Ty, Tz, Qx, Qy, theta, lambda, c, d
    { Fq2::copy(4) }
    // f, Px, Py, Tx, Ty, Tz, Qx, Qy, theta, lambda, c, d, lambda
    { Fq2::copy(2) }
    // f, Px, Py, Tx, Ty, Tz, Qx, Qy, theta, lambda, c, d, lambda, d
    { Fq2::mul(2, 0) }
    // f, Px, Py, Tx, Ty, Tz, Qx, Qy, theta, lambda, c, d, lambda * d

    // let f = self.z * &c;
    // f, Px, Py, Tx, Ty, Tz, Qx, Qy, theta, lambda, c, d, e
    { Fq2::copy(14) }
    // f, Px, Py, Tx, Ty, Tz, Qx, Qy, theta, lambda, c, d, e, Tz
    { Fq2::roll(6) }
    // f, Px, Py, Tx, Ty, Tz, Qx, Qy, theta, lambda, d, e, Tz, c
    { Fq2::mul(2, 0) }
    // f, Px, Py, Tx, Ty, Tz, Qx, Qy, theta, lambda, d, e, Tz * c

    // let g = self.x * &d;
    // f, Px, Py, Tx, Ty, Tz, Qx, Qy, theta, lambda, d, e, ff
    { Fq2::roll(18) }
    // f, Px, Py, Ty, Tz, Qx, Qy, theta, lambda, d, e, ff, Tx
    { Fq2::roll(6) }
    // f, Px, Py, Ty, Tz, Qx, Qy, theta, lambda, e, ff, Tx, d
    { Fq2::mul(2, 0) }
    // f, Px, Py, Ty, Tz, Qx, Qy, theta, lambda, e, ff, Tx * d

    // let h = e + &f - &g.double();
    // f, Px, Py, Ty, Tz, Qx, Qy, theta, lambda, e, ff, g
    { Fq2::copy(0) }
    // f, Px, Py, Ty, Tz, Qx, Qy, theta, lambda, e, ff, g, g
    { Fq2::neg(0) }
    // f, Px, Py, Ty, Tz, Qx, Qy, theta, lambda, e, ff, g, -g
    { Fq2::double(0) }
    // f, Px, Py, Ty, Tz, Qx, Qy, theta, lambda, e, ff, g, -2g
    { Fq2::roll(4) }
    // f, Px, Py, Ty, Tz, Qx, Qy, theta, lambda, e, g, -2g, ff
    { Fq2::add(2, 0) }
    // f, Px, Py, Ty, Tz, Qx, Qy, theta, lambda, e, g, -2g + ff
    { Fq2::copy(4) }
    // f, Px, Py, Ty, Tz, Qx, Qy, theta, lambda, e, g, -2g + ff, e
    { Fq2::add(2, 0) }
    // f, Px, Py, Ty, Tz, Qx, Qy, theta, lambda, e, g, -2g + ff + e

    // self.x = lambda * &h;
    // f, Px, Py, Ty, Tz, Qx, Qy, theta, lambda, e, g, h
    { Fq2::copy(0) }
    // f, Px, Py, Ty, Tz, Qx, Qy, theta, lambda, e, g, h, h
    { Fq2::copy(8) }
    // f, Px, Py, Ty, Tz, Qx, Qy, theta, lambda, e, g, h, h, lambda
    { Fq2::mul(2, 0) }
    // f, Px, Py, Ty, Tz, Qx, Qy, theta, lambda, e, g, h, h * lambda

    // self.y = theta * &(g - &h) - &(e * &self.y);
    // f, Px, Py, Ty, Tz, Qx, Qy, theta, lambda, e, g, h, x
    { Fq2::copy(10) }
    // f, Px, Py, Ty, Tz, Qx, Qy, theta, lambda, e, g, h, x, theta
    { Fq2::roll(6) }
    // f, Px, Py, Ty, Tz, Qx, Qy, theta, lambda, e, h, x, theta, g
    { Fq2::roll(6) }
    // f, Px, Py, Ty, Tz, Qx, Qy, theta, lambda, e, x, theta, g, h
    { Fq2::sub(2, 0) }
    // f, Px, Py, Ty, Tz, Qx, Qy, theta, lambda, e, x, theta, g - h
    { Fq2::mul(2, 0) }
    // f, Px, Py, Ty, Tz, Qx, Qy, theta, lambda, e, x, theta * (g - h)
    { Fq2::copy(4) }
    // f, Px, Py, Ty, Tz, Qx, Qy, theta, lambda, e, x, theta * (g - h), e
    { Fq2::roll(18) }
    // f, Px, Py, Tz, Qx, Qy, theta, lambda, e, x, theta * (g - h), e, Ty
    { Fq2::mul(2, 0) }
    // f, Px, Py, Tz, Qx, Qy, theta, lambda, e, x, theta * (g - h), e * Ty
    { Fq2::sub(2, 0) }
    // f, Px, Py, Tz, Qx, Qy, theta, lambda, e, x, theta * (g - h) - e * Ty

    // self.z *= &e;
    // f, Px, Py, Tz, Qx, Qy, theta, lambda, e, x, y
    { Fq2::roll(14) }
    // f, Px, Py, Qx, Qy, theta, lambda, e, x, y, Tz
    { Fq2::roll(6) }
    // f, Px, Py, Qx, Qy, theta, lambda, x, y, Tz, e
    { Fq2::mul(2, 0) }
    // f, Px, Py, Qx, Qy, theta, lambda, x, y, Tz * e

    // let j = theta * &q.x - &(lambda * &q.y);
    // f, Px, Py, Qx, Qy, theta, lambda, x, y, z
    { Fq2::copy(8) }
    // f, Px, Py, Qx, Qy, theta, lambda, x, y, z, theta
    { Fq2::roll(14) }
    // f, Px, Py, Qy, theta, lambda, x, y, z, theta, Qx
    { Fq2::mul(2, 0) }
    // f, Px, Py, Qy, theta, lambda, x, y, z, theta * Qx
    { Fq2::copy(8) }
    // f, Px, Py, Qy, theta, lambda, x, y, z, theta * Qx, lambda
    { Fq2::roll(14) }
    // f, Px, Py, theta, lambda, x, y, z, theta * Qx, lambda, Qy
    if !flag {
        { Fq2::neg(0) }
    // f, Px, Py, theta, lambda, x, y, z, theta * Qx, lambda, -Qy
    }
    { Fq2::mul(2, 0) }
    // f, Px, Py, theta, lambda, x, y, z, theta * Qx, lambda * Qy
    { Fq2::sub(2, 0) }
    // f, Px, Py, theta, lambda, x, y, z, theta * Qx - lambda * Qy

    // (lambda, -theta, j)
    // f, Px, Py, theta, lambda, x, y, z, j
    { Fq2::roll(8) }
    // f, Px, Py, theta, x, y, z, j, lambda
    { Fq2::roll(10) }
    // f, Px, Py, x, y, z, j, lambda, theta
    { Fq2::neg(0) }
    // f, Px, Py, x, y, z, j, lambda, -theta
    { Fq2::roll(4) }
    // f, Px, Py, x, y, z, lambda, -theta, j

    }
}

// script of double line for the purpose of non-fixed point in miller loop
// stack data: beta^{2 * (p - 1) / 6}, beta^{3 * (p - 1) / 6}, beta^{2 * (p^2 - 1) / 6}, 1/2, B,
// P1, P2, P3, P4, Q4, c, c', wi, f, Px, Py, Tx, Ty, Tz
// [..., Fq12, Fq12, Fq12, Fq12, Fq, Fq, (Fq, Fq), (Fq, Fq), (Fq, Fq)]
pub fn double_line() -> Script {
    script! {

    // let mut a = self.x * &self.y;
    // 1/2, B, P1, P2, P3, P4, Q4, c, c', wi, f, Px, Py, Tx, Ty, Tz
    { Fq2::copy(4) }
    // 1/2, B, P1, P2, P3, P4, Q4, c, c', wi, f, Px, Py, Tx, Ty, Tz, Tx
    { Fq2::copy(4) }
    // 1/2, B, P1, P2, P3, P4, Q4, c, c', wi, f, Px, Py, Tx, Ty, Tz, Tx, Ty
    { Fq2::mul(2, 0) }
    // 1/2, B, P1, P2, P3, P4, Q4, c, c', wi, f, Px, Py, Tx, Ty, Tz, Tx * Ty

    // a.mul_assign_by_fp(two_inv);
    // 1/2, B, P1, P2, P3, P4, Q4, c, c', wi, f, Px, Py, Tx, Ty, Tz, a
    { Fq::copy(72) }
    // 1/2, B, P1, P2, P3, P4, Q4, c, c', wi, f, Px, Py, Tx, Ty, Tz, a, 1/2
    { Fq2::mul_by_fq(1, 0) }
    // 1/2, B, P1, P2, P3, P4, Q4, c, c', wi, f, Px, Py, Tx, Ty, Tz, a * 1/2

    // let b = self.y.square();
    // 1/2, B, P1, P2, P3, P4, Q4, c, c', wi, f, Px, Py, Tx, Ty, Tz, a
    { Fq2::copy(4) }
    // 1/2, B, P1, P2, P3, P4, Q4, c, c', wi, f, Px, Py, Tx, Ty, Tz, a, Ty
    { Fq2::square() }
    // 1/2, B, P1, P2, P3, P4, Q4, c, c', wi, f, Px, Py, Tx, Ty, Tz, a, Ty^2

    // let c = self.z.square();
    // 1/2, B, P1, P2, P3, P4, Q4, c, c', wi, f, Px, Py, Tx, Ty, Tz, a, b
    { Fq2::copy(4) }
    // 1/2, B, P1, P2, P3, P4, Q4, c, c', wi, f, Px, Py, Tx, Ty, Tz, a, b, Tz
    { Fq2::square() }
    // 1/2, B, P1, P2, P3, P4, Q4, c, c', wi, f, Px, Py, Tx, Ty, Tz, a, b, Tz^2

    // let e = ark_bn254::g2::Config::COEFF_B * &(c.double() + &c);
    // 1/2, B, P1, P2, P3, P4, Q4, c, c', wi, f, Px, Py, Tx, Ty, Tz, a, b, c
    { Fq2::copy(0) }
    { Fq2::copy(0) }
    // 1/2, B, P1, P2, P3, P4, Q4, c, c', wi, f, Px, Py, Tx, Ty, Tz, a, b, c, c, c
    { Fq2::double(0) }
    // 1/2, B, P1, P2, P3, P4, Q4, c, c', wi, f, Px, Py, Tx, Ty, Tz, a, b, c, c, 2 * c
    { Fq2::add(2, 0) }
    // 1/2, B, P1, P2, P3, P4, Q4, c, c', wi, f, Px, Py, Tx, Ty, Tz, a, b, c, 3 * c
    { Fq2::copy(76) }
    // 1/2, B, P1, P2, P3, P4, Q4, c, c', wi, f, Px, Py, Tx, Ty, Tz, a, b, c, 3 * c, B
    { Fq2::mul(2, 0) }
    // 1/2, B, P1, P2, P3, P4, Q4, c, c', wi, f, Px, Py, Tx, Ty, Tz, a, b, c, 3 * c * B

    // let f = e.double() + &e;
    // 1/2, B, P1, P2, P3, P4, Q4, c, c', wi, f, Px, Py, Tx, Ty, Tz, a, b, c, e
    { Fq2::copy(0) }
    { Fq2::copy(0) }
    // 1/2, B, P1, P2, P3, P4, Q4, c, c', wi, f, Px, Py, Tx, Ty, Tz, a, b, c, e, e, e
    { Fq2::double(0) }
    // 1/2, B, P1, P2, P3, P4, Q4, c, c', wi, f, Px, Py, Tx, Ty, Tz, a, b, c, e, e, 2 * e
    { Fq2::add(2, 0) }
    // 1/2, B, P1, P2, P3, P4, Q4, c, c', wi, f, Px, Py, Tx, Ty, Tz, a, b, c, e, 3 * e

    // let mut g = b + &f;
    // 1/2, B, P1, P2, P3, P4, Q4, c, c', wi, f, Px, Py, Tx, Ty, Tz, a, b, c, e, f
    { Fq2::copy(0) }
    // 1/2, B, P1, P2, P3, P4, Q4, c, c', wi, f, Px, Py, Tx, Ty, Tz, a, b, c, e, f, f
    { Fq2::copy(8) }
    // 1/2, B, P1, P2, P3, P4, Q4, c, c', wi, f, Px, Py, Tx, Ty, Tz, a, b, c, e, f, f, b
    { Fq2::add(2, 0) }
    // 1/2, B, P1, P2, P3, P4, Q4, c, c', wi, f, Px, Py, Tx, Ty, Tz, a, b, c, e, f, f + b

    // g.mul_assign_by_fp(two_inv);
    // 1/2, B, P1, P2, P3, P4, Q4, c, c', wi, f, Px, Py, Tx, Ty, Tz, a, b, c, e, f, g
    { Fq::copy(82) }
    // 1/2, B, P1, P2, P3, P4, Q4, c, c', wi, f, Px, Py, Tx, Ty, Tz, a, b, c, e, f, g, 1/2
    { Fq2::mul_by_fq(1, 0) }
    // 1/2, B, P1, P2, P3, P4, Q4, c, c', wi, f, Px, Py, Tx, Ty, Tz, a, b, c, e, f, g * 1/2

    // let h = (self.y + &self.z).square() - &(b + &c);
    // 1/2, B, P1, P2, P3, P4, Q4, c, c', wi, f, Px, Py, Tx, Ty, Tz, a, b, c, e, f, g
    { Fq2::roll(14) }
    // 1/2, B, P1, P2, P3, P4, Q4, c, c', wi, f, Px, Py, Tx, Tz, a, b, c, e, f, g, Ty
    { Fq2::roll(14) }
    // 1/2, B, P1, P2, P3, P4, Q4, c, c', wi, f, Px, Py, Tx, a, b, c, e, f, g, Ty, Tz
    { Fq2::add(2, 0) }
    // 1/2, B, P1, P2, P3, P4, Q4, c, c', wi, f, Px, Py, Tx, a, b, c, e, f, g, Ty + Tz
    { Fq2::square() }
    // 1/2, B, P1, P2, P3, P4, Q4, c, c', wi, f, Px, Py, Tx, a, b, c, e, f, g, (Ty + Tz)^2
    { Fq2::copy(10) }
    // 1/2, B, P1, P2, P3, P4, Q4, c, c', wi, f, Px, Py, Tx, a, b, c, e, f, g, (Ty + Tz)^2, b
    { Fq2::roll(10) }
    // 1/2, B, P1, P2, P3, P4, Q4, c, c', wi, f, Px, Py, Tx, a, b, e, f, g, (Ty + Tz)^2, b, c
    { Fq2::add(2, 0) }
    // 1/2, B, P1, P2, P3, P4, Q4, c, c', wi, f, Px, Py, Tx, a, b, e, f, g, (Ty + Tz)^2, b + c
    { Fq2::sub(2, 0) }
    // 1/2, B, P1, P2, P3, P4, Q4, c, c', wi, f, Px, Py, Tx, a, b, e, f, g, (Ty + Tz)^2 - (b + c)

    // let i = e - &b;
    // 1/2, B, P1, P2, P3, P4, Q4, c, c', wi, f, Px, Py, Tx, a, b, e, f, g, h
    { Fq2::copy(6) }
    // 1/2, B, P1, P2, P3, P4, Q4, c, c', wi, f, Px, Py, Tx, a, b, e, f, g, h, e
    { Fq2::copy(10) }
    // 1/2, B, P1, P2, P3, P4, Q4, c, c', wi, f, Px, Py, Tx, a, b, e, f, g, h, e, b
    { Fq2::sub(2, 0) }
    // 1/2, B, P1, P2, P3, P4, Q4, c, c', wi, f, Px, Py, Tx, a, b, e, f, g, h, e - b

    // let j = self.x.square();
    // 1/2, B, P1, P2, P3, P4, Q4, c, c', wi, f, Px, Py, Tx, a, b, e, f, g, h, i
    { Fq2::roll(14) }
    // 1/2, B, P1, P2, P3, P4, Q4, c, c', wi, f, Px, Py, a, b, e, f, g, h, i, Tx
    { Fq2::square() }
    // 1/2, B, P1, P2, P3, P4, Q4, c, c', wi, f, Px, Py, a, b, e, f, g, h, i, Tx^2

    // let e_square = e.square();
    // 1/2, B, P1, P2, P3, P4, Q4, c, c', wi, f, Px, Py, a, b, e, f, g, h, i, j
    { Fq2::roll(10) }
    // 1/2, B, P1, P2, P3, P4, Q4, c, c', wi, f, Px, Py, a, b, f, g, h, i, j, e
    { Fq2::square() }
    // 1/2, B, P1, P2, P3, P4, Q4, c, c', wi, f, Px, Py, a, b, f, g, h, i, j, e^2

    // self.x = a * &(b - &f);
    // 1/2, B, P1, P2, P3, P4, Q4, c, c', wi, f, Px, Py, a, b, f, g, h, i, j, e^2
    { Fq2::roll(14) }
    // 1/2, B, P1, P2, P3, P4, Q4, c, c', wi, f, Px, Py, b, f, g, h, i, j, e^2, a
    { Fq2::copy(14) }
    // 1/2, B, P1, P2, P3, P4, Q4, c, c', wi, f, Px, Py, b, f, g, h, i, j, e^2, a, b
    { Fq2::roll(14) }
    // 1/2, B, P1, P2, P3, P4, Q4, c, c', wi, f, Px, Py, b, g, h, i, j, e^2, a, b, f
    { Fq2::sub(2, 0) }
    // 1/2, B, P1, P2, P3, P4, Q4, c, c', wi, f, Px, Py, b, g, h, i, j, e^2, a, b - f
    { Fq2::mul(2, 0) }
    // 1/2, B, P1, P2, P3, P4, Q4, c, c', wi, f, Px, Py, b, g, h, i, j, e^2, a * (b - f)

    // self.y = g.square() - &(e_square.double() + &e_square);
    // 1/2, B, P1, P2, P3, P4, Q4, c, c', wi, f, Px, Py, b, g, h, i, j, e^2, x
    { Fq2::roll(10) }
    // 1/2, B, P1, P2, P3, P4, Q4, c, c', wi, f, Px, Py, b, h, i, j, e^2, x, g
    { Fq2::square() }
    // 1/2, B, P1, P2, P3, P4, Q4, c, c', wi, f, Px, Py, b, h, i, j, e^2, x, g^2
    { Fq2::roll(4) }
    // 1/2, B, P1, P2, P3, P4, Q4, c, c', wi, f, Px, Py, b, h, i, j, x, g^2, e^2
    { Fq2::copy(0) }
    // 1/2, B, P1, P2, P3, P4, Q4, c, c', wi, f, Px, Py, b, h, i, j, x, g^2, e^2, e^2
    { Fq2::double(0) }
    // 1/2, B, P1, P2, P3, P4, Q4, c, c', wi, f, Px, Py, b, h, i, j, x, g^2, e^2, 2 * e^2
    { Fq2::add(2, 0) }
    // 1/2, B, P1, P2, P3, P4, Q4, c, c', wi, f, Px, Py, b, h, i, j, x, g^2, 3 * e^2
    { Fq2::sub(2, 0) }
    // 1/2, B, P1, P2, P3, P4, Q4, c, c', wi, f, Px, Py, b, h, i, j, x, g^2 - 3 * e^2

    // self.z = b * &h;
    // 1/2, B, P1, P2, P3, P4, Q4, c, c', wi, f, Px, Py, b, h, i, j, x, y
    { Fq2::roll(10) }
    // 1/2, B, P1, P2, P3, P4, Q4, c, c', wi, f, Px, Py, h, i, j, x, y, b
    { Fq2::roll(10) }
    // 1/2, B, P1, P2, P3, P4, Q4, c, c', wi, f, Px, Py, i, j, x, y, b, h
    { Fq2::copy(0) }
    // 1/2, B, P1, P2, P3, P4, Q4, c, c', wi, f, Px, Py, i, j, x, y, b, h, h
    { Fq2::mul(4, 2) }
    // 1/2, B, P1, P2, P3, P4, Q4, c, c', wi, f, Px, Py, i, j, x, y, h, z

    // (-h, j.double() + &j, i)
    // 1/2, B, P1, P2, P3, P4, Q4, c, c', wi, f, Px, Py, i, j, x, y, h, z
    { Fq2::roll(2) }
    // 1/2, B, P1, P2, P3, P4, Q4, c, c', wi, f, Px, Py, i, j, x, y, z, h
    { Fq2::neg(0) }
    // 1/2, B, P1, P2, P3, P4, Q4, c, c', wi, f, Px, Py, i, j, x, y, z, -h
    { Fq2::roll(8) }
    // 1/2, B, P1, P2, P3, P4, Q4, c, c', wi, f, Px, Py, i, x, y, z, -h, j
    { Fq2::copy(0) }
    // 1/2, B, P1, P2, P3, P4, Q4, c, c', wi, f, Px, Py, i, x, y, z, -h, j, j
    { Fq2::double(0) }
    // 1/2, B, P1, P2, P3, P4, Q4, c, c', wi, f, Px, Py, i, x, y, z, -h, j, 2 * j
    { Fq2::add(2, 0) }
    // 1/2, B, P1, P2, P3, P4, Q4, c, c', wi, f, Px, Py, i, x, y, z, -h, 3 * j
    { Fq2::roll(10) }
    // 1/2, B, P1, P2, P3, P4, Q4, c, c', wi, f, Px, Py, x, y, z, -h, 3 * j, i

    }
}

#[cfg(test)]
mod test {
    use super::*;
    use crate::bn254::fq2::Fq2;
    use ark_ff::AdditiveGroup;
    use ark_std::UniformRand;
    use num_traits::One;
    use rand::SeedableRng;
    use rand_chacha::ChaCha20Rng;

    #[test]
    fn test_ell() {
        println!("Pairing.ell: {} bytes", ell().len());
        let mut prng = ChaCha20Rng::seed_from_u64(0);

        for _ in 0..1 {
            let a = ark_bn254::Fq12::rand(&mut prng);
            let c0 = ark_bn254::Fq2::rand(&mut prng);
            let c1 = ark_bn254::Fq2::rand(&mut prng);
            let c2 = ark_bn254::Fq2::rand(&mut prng);
            let px = ark_bn254::Fq::rand(&mut prng);
            let py = ark_bn254::Fq::rand(&mut prng);

            let b = {
                let mut c0new = c0;
                c0new.mul_assign_by_fp(&py);

                let mut c1new = c1;
                c1new.mul_assign_by_fp(&px);

                let mut b = a;
                b.mul_by_034(&c0new, &c1new, &c2);
                b
            };

            let script = script! {
                { fq12_push(a) }
                { fq2_push(c0) }
                { fq2_push(c1) }
                { fq2_push(c2) }
                { Fq::push_u32_le(&BigUint::from(px).to_u32_digits()) }
                { Fq::push_u32_le(&BigUint::from(py).to_u32_digits()) }
                ell
                { fq12_push(b) }
                { Fq12::equalverify() }
                OP_TRUE
            };
            let exec_result = execute_script(script);
            assert!(exec_result.success);
        }
    }

    #[test]
    fn test_ell_by_constant_projective() {
        let mut prng = ChaCha20Rng::seed_from_u64(0);

        for _ in 0..1 {
            let a = ark_bn254::Fq12::rand(&mut prng);
            let b = ark_bn254::g2::G2Affine::rand(&mut prng);
            let px = ark_bn254::Fq::rand(&mut prng);
            let py = ark_bn254::Fq::rand(&mut prng);

            // projective mode
            let coeffs = G2Prepared::from(b);
            let ell_by_constant_script = ell_by_constant(&coeffs.ell_coeffs[0]);
            println!(
                "Pairing.ell_by_constant: {} bytes",
                ell_by_constant_script.len()
            );

            // projective mode as well
            let b = {
                let mut c0new = coeffs.ell_coeffs[0].0;
                c0new.mul_assign_by_fp(&py);

                let mut c1new = coeffs.ell_coeffs[0].1;
                c1new.mul_assign_by_fp(&px);

                let mut b = a;
                b.mul_by_034(&c0new, &c1new, &coeffs.ell_coeffs[0].2);
                b
            };

            let script = script! {
                { fq12_push(a) }
                { Fq::push_u32_le(&BigUint::from(px).to_u32_digits()) }
                { Fq::push_u32_le(&BigUint::from(py).to_u32_digits()) }
                { ell_by_constant_script.clone() }
                { fq12_push(b) }
                { Fq12::equalverify() }
                OP_TRUE
            };
            let exec_result = execute_script(script);
            assert!(exec_result.success);
        }
    }

    #[test]
    fn test_ell_by_constant_affine() {
        let mut prng = ChaCha20Rng::seed_from_u64(0);

        let f = ark_bn254::Fq12::rand(&mut prng);
        let b = ark_bn254::g2::G2Affine::rand(&mut prng);
        let p = ark_bn254::g1::G1Affine::rand(&mut prng);

        // affine mode
        let coeffs = G2Prepared::from_affine(b);
        let ell_by_constant_affine_script = ell_by_constant_affine(&coeffs.ell_coeffs[0]);
        println!(
            "Pairing.ell_by_constant_affine: {} bytes",
            ell_by_constant_affine_script.len()
        );

        // affine mode as well
        let hint = {
            assert_eq!(coeffs.ell_coeffs[0].0, ark_bn254::fq2::Fq2::ONE);

            let mut f1 = f;
            let mut c1new = coeffs.ell_coeffs[0].1;
            c1new.mul_assign_by_fp(&(-p.x / p.y));

            let mut c2new = coeffs.ell_coeffs[0].2;
            c2new.mul_assign_by_fp(&(p.y.inverse().unwrap()));

            f1.mul_by_034(&coeffs.ell_coeffs[0].0, &c1new, &c2new);
            f1
        };

        let script = script! {
            { fq12_push(f) }
            { from_eval_point(p) }
            { ell_by_constant_affine_script.clone() }
            { fq12_push(hint) }
            { Fq12::equalverify() }
            OP_TRUE
        };
        let exec_result = execute_script(script);
        assert!(exec_result.success);
    }

    #[test]
    fn test_hinted_ell_by_constant_affine() {
        let mut prng = ChaCha20Rng::seed_from_u64(0);

        let f = ark_bn254::Fq12::rand(&mut prng);
        let b = ark_bn254::g2::G2Affine::rand(&mut prng);
        let p = ark_bn254::g1::G1Affine::rand(&mut prng);

        // affine mode
        let coeffs = G2Prepared::from_affine(b);
        let (from_eval_point_script, hints_eval) = hinted_from_eval_point(p);
        let (ell_by_constant_affine_script, hints) = hinted_ell_by_constant_affine(f, -p.x / p.y, p.y.inverse().unwrap(),&coeffs.ell_coeffs[0]);
        println!(
            "Pairing.ell_by_constant_affine: {} bytes",
            ell_by_constant_affine_script.len()
        );

        // affine mode as well
        let hint = {
            assert_eq!(coeffs.ell_coeffs[0].0, ark_bn254::fq2::Fq2::ONE);

            let mut f1 = f;
            let mut c1new = coeffs.ell_coeffs[0].1;
            c1new.mul_assign_by_fp(&(-p.x / p.y));

            let mut c2new = coeffs.ell_coeffs[0].2;
            c2new.mul_assign_by_fp(&(p.y.inverse().unwrap()));

            f1.mul_by_034(&coeffs.ell_coeffs[0].0, &c1new, &c2new);
            f1
        };

        let script = script! {
            for tmp in hints_eval { 
                { tmp.push() }
            }
            for tmp in hints { 
                { tmp.push() }
            }
            { fq12_push_not_montgomery(f) }
            { from_eval_point_script }
            { ell_by_constant_affine_script.clone() }
            { fq12_push_not_montgomery(hint) }
            { Fq12::equalverify() }
            OP_TRUE
        };
        let exec_result = execute_script(script);
        assert!(exec_result.success);
    }

    #[test]
    fn test_from_eval_point() {
        let mut prng = ChaCha20Rng::seed_from_u64(0);
        let p = ark_bn254::G1Affine::rand(&mut prng);
        let script = script! {
            { from_eval_point(p) }
            { Fq::push_u32_le(&BigUint::from(-p.x / p.y).to_u32_digits()) }
            { Fq::push_u32_le(&BigUint::from(p.y.inverse().unwrap()).to_u32_digits()) }
            { Fq::equalverify(2, 0) }
            { Fq::equalverify(1, 0) }
            OP_TRUE
        };
        let exec_result = execute_script(script);
        assert!(exec_result.success);
    }

    #[test]
    fn test_hinted_from_eval_point() {
        let mut prng = ChaCha20Rng::seed_from_u64(0);
        let p = ark_bn254::G1Affine::rand(&mut prng);
        let (ell_by_constant_affine_script, hints) = hinted_from_eval_point(p);
        let script = script! {
            for tmp in hints { 
                { tmp.push() }
            }
            { ell_by_constant_affine_script.clone() }
            { Fq::push_u32_le_not_montgomery(&BigUint::from(-p.x / p.y).to_u32_digits()) }
            { Fq::push_u32_le_not_montgomery(&BigUint::from(p.y.inverse().unwrap()).to_u32_digits()) }
            { Fq::equalverify(2, 0) }
            { Fq::equalverify(1, 0) }
            OP_TRUE
        };
        let exec_result = execute_script(script);
        assert!(exec_result.success);
    }

    #[test]
    fn test_affine_add_line() {
        // alpha = (t.y - q.y) / (t.x - q.x)
        // bias = t.y - alpha * t.x
        // x' = alpha^2 - T.x - Q.x
        // y' = -bias - alpha * x'
        let mut prng = ChaCha20Rng::seed_from_u64(0);
        let t = ark_bn254::G2Affine::rand(&mut prng);
        let q = ark_bn254::G2Affine::rand(&mut prng);
        let alpha = (t.y - q.y) / (t.x - q.x);
        // -bias
        let bias_minus = alpha * t.x - t.y;

        let x = alpha.square() - t.x - q.x;
        let y = bias_minus - alpha * x;

        let script = script! {
            { fq2_push(t.x) }
            { fq2_push(q.x) }
            { affine_add_line(alpha, bias_minus) }
            // [x']
            { fq2_push(y) }
            // [x', y', y]
            { Fq2::equalverify() }
            // [x']
            { fq2_push(x) }
            // [x', x]
            { Fq2::equalverify() }
            // []
            OP_TRUE
            // [OP_TRUE]
        };
        let exec_result = execute_script(script);
        assert!(exec_result.success);
    }

    #[test]
    fn test_hinted_affine_add_line() {
        // alpha = (t.y - q.y) / (t.x - q.x)
        // bias = t.y - alpha * t.x
        // x' = alpha^2 - T.x - Q.x
        // y' = -bias - alpha * x'
        let mut prng = ChaCha20Rng::seed_from_u64(0);
        let t = ark_bn254::G2Affine::rand(&mut prng);
        let q = ark_bn254::G2Affine::rand(&mut prng);
        let alpha = (t.y - q.y) / (t.x - q.x);
        // -bias
        let bias_minus = alpha * t.x - t.y;

        let x = alpha.square() - t.x - q.x;
        let y = bias_minus - alpha * x;
        let (hinted_add_line, hints) = hinted_affine_add_line(t.x, q.x, alpha, bias_minus);

        let script = script! {
            for hint in hints { 
                { hint.push() }
            }
            { fq2_push_not_montgomery(t.x) }
            { fq2_push_not_montgomery(q.x) }
            { hinted_add_line.clone() }
            // [x']
            { fq2_push_not_montgomery(y) }
            // [x', y', y]
            { Fq2::equalverify() }
            // [x']
            { fq2_push_not_montgomery(x) }
            // [x', x]
            { Fq2::equalverify() }
            // []
            OP_TRUE
            // [OP_TRUE]
        };
        let exec_result = execute_script(script);
        assert!(exec_result.success);
        println!("hinted_add_line: {} @ {} stack", hinted_add_line.len(), exec_result.stats.max_nb_stack_items);
    }

    #[test]
    fn test_affine_double_line() {
        // slope: alpha = 3 * x^2 / 2 * y
        // intercept: bias = y - alpha * x
        // x' = alpha^2 - 2 * x
        // y' = -bias - alpha * x'
        let mut prng = ChaCha20Rng::seed_from_u64(0);
        let t = ark_bn254::G2Affine::rand(&mut prng);
        let two_inv = ark_bn254::Fq::one().double().inverse().unwrap();
        let three_div_two = (ark_bn254::Fq::one().double() + ark_bn254::Fq::one()) * two_inv;
        let mut alpha = t.x.square();
        alpha /= t.y;
        alpha.mul_assign_by_fp(&three_div_two);
        // -bias
        let bias_minus = alpha * t.x - t.y;

        let x = alpha.square() - t.x.double();
        let y = bias_minus - alpha * x;

        let script = script! {
            { fq2_push(t.x) }
            { affine_double_line(alpha, bias_minus) }
            // [x']
            { fq2_push(y) }
            // [x', y', y]
            { Fq2::equalverify() }
            // [x']
            { fq2_push(x) }
            // [x', x]
            { Fq2::equalverify() }
            // []
            OP_TRUE
            // [OP_TRUE]
        };
        let exec_result = execute_script(script);
        assert!(exec_result.success);
    }

    #[test]
    fn test_hinted_affine_double_line() {
        // slope: alpha = 3 * x^2 / 2 * y
        // intercept: bias = y - alpha * x
        // x' = alpha^2 - 2 * x
        // y' = -bias - alpha * x'
        let mut prng = ChaCha20Rng::seed_from_u64(0);
        let t = ark_bn254::G2Affine::rand(&mut prng);
        let two_inv = ark_bn254::Fq::one().double().inverse().unwrap();
        let three_div_two = (ark_bn254::Fq::one().double() + ark_bn254::Fq::one()) * two_inv;
        let mut alpha = t.x.square();
        alpha /= t.y;
        alpha.mul_assign_by_fp(&three_div_two);
        // -bias
        let bias_minus = alpha * t.x - t.y;

        let x = alpha.square() - t.x.double();
        let y = bias_minus - alpha * x;
        let (hinted_double_line, hints) = hinted_affine_double_line(t.x, alpha, bias_minus);

        let script = script! {
            for hint in hints { 
                { hint.push() }
            }
            { fq2_push_not_montgomery(t.x) }
            { hinted_double_line }
            // [x']
            { fq2_push_not_montgomery(y) }
            // [x', y', y]
            { Fq2::equalverify() }
            // [x']
            { fq2_push_not_montgomery(x) }
            // [x', x]
            { Fq2::equalverify() }
            // []
            OP_TRUE
            // [OP_TRUE]
        };
        let exec_result = execute_script(script);
        assert!(exec_result.success);
    }

    #[test]
    fn test_check_tangent_line() {
        let mut prng = ChaCha20Rng::seed_from_u64(0);
        let t = ark_bn254::G2Affine::rand(&mut prng);
        let two_inv = ark_bn254::Fq::one().double().inverse().unwrap();
        let three_div_two = (ark_bn254::Fq::one().double() + ark_bn254::Fq::one()) * two_inv;
        let mut alpha = t.x.square();
        alpha /= t.y;
        alpha.mul_assign_by_fp(&three_div_two);
        // -bias
        let bias_minus = alpha * t.x - t.y;
        assert_eq!(alpha * t.x - t.y, bias_minus);
        let script = script! {
            { fq2_push(t.x) }
            { fq2_push(t.y) }
            { check_line_through_point(alpha, bias_minus) }
            OP_TRUE
        };
        let exec_result = execute_script(script);
        assert!(exec_result.success);
        println!("check_line: {} @ {} stack", check_line_through_point(alpha, bias_minus).len(), exec_result.stats.max_nb_stack_items);
    }

    #[test]
    fn test_hinted_check_tangent_line() {
        let mut prng = ChaCha20Rng::seed_from_u64(0);
        let t = ark_bn254::G2Affine::rand(&mut prng);
        let two_inv = ark_bn254::Fq::one().double().inverse().unwrap();
        let three_div_two = (ark_bn254::Fq::one().double() + ark_bn254::Fq::one()) * two_inv;
        let mut alpha = t.x.square();
        alpha /= t.y;
        alpha.mul_assign_by_fp(&three_div_two);
        // -bias
        let bias_minus = alpha * t.x - t.y;
        assert_eq!(alpha * t.x - t.y, bias_minus);

        let (hinted_check_line, hints) = hinted_check_line_through_point(t.x, alpha, bias_minus);

        let script = script! {
            for hint in hints { 
                { hint.push() }
            }
            { fq2_push_not_montgomery(t.x) }
            { fq2_push_not_montgomery(t.y) }
            { hinted_check_line.clone() }
            OP_TRUE
        };
        let exec_result = execute_script(script);
        assert!(exec_result.success);
        println!("hinted_check_line: {} @ {} stack", hinted_check_line.len(), exec_result.stats.max_nb_stack_items);
    }

    #[test]
    fn test_check_chord_line() {
        let mut prng = ChaCha20Rng::seed_from_u64(0);
        let t = ark_bn254::G2Affine::rand(&mut prng);
        let q = ark_bn254::G2Affine::rand(&mut prng);
        let alpha = (t.y - q.y) / (t.x - q.x);
        // -bias
        let bias_minus = alpha * t.x - t.y;
        assert_eq!(alpha * t.x - t.y, bias_minus);
        let script = script! {
            { fq2_push(t.x) }
            { fq2_push(t.y) }
            { check_line_through_point(alpha, bias_minus) }
            { fq2_push(q.x) }
            { fq2_push(q.y) }
            { check_line_through_point(alpha, bias_minus) }
            OP_TRUE
        };
        let exec_result = execute_script(script);
        assert!(exec_result.success);
    }

    #[test]
    fn test_hinted_check_chord_line() {
        let mut prng = ChaCha20Rng::seed_from_u64(0);
        let t = ark_bn254::G2Affine::rand(&mut prng);
        let q = ark_bn254::G2Affine::rand(&mut prng);
        let alpha = (t.y - q.y) / (t.x - q.x);
        // -bias
        let bias_minus = alpha * t.x - t.y;
        assert_eq!(alpha * t.x - t.y, bias_minus);
        let (hinted_check_line, hints) = hinted_check_chord_line(t, q, alpha, bias_minus);

        let script = script! {
            for hint in hints { 
                { hint.push() }
            }
            { fq2_push_not_montgomery(t.x) }
            { fq2_push_not_montgomery(t.y) }
            { fq2_push_not_montgomery(q.x) }
            { fq2_push_not_montgomery(q.y) }
            { hinted_check_line.clone() }
            OP_TRUE
        };
        let exec_result = execute_script(script);
        assert!(exec_result.success);
        println!("hinted_check_line: {} @ {} stack", hinted_check_line.len(), exec_result.stats.max_nb_stack_items);
    }
}<|MERGE_RESOLUTION|>--- conflicted
+++ resolved
@@ -4,11 +4,7 @@
 use crate::bn254::fr::Fr;
 use crate::bn254::{fq12::Fq12, fq2::Fq2};
 use ark_ec::{bn::BnConfig, AffineRepr};
-<<<<<<< HEAD
-use ark_ff::AdditiveGroup;
-=======
-use ark_ff::BigInt;
->>>>>>> 471fa408
+use ark_ff::{AdditiveGroup, BigInt};
 use ark_ff::Field;
 use num_bigint::BigUint;
 
@@ -447,31 +443,6 @@
     }
 }
 
-<<<<<<< HEAD
-=======
-pub fn fq2_push(element: ark_bn254::Fq2) -> Script {
-    script! {
-        { Fq::push_u32_le(&BigUint::from(element.c0).to_u32_digits()) }
-        { Fq::push_u32_le(&BigUint::from(element.c1).to_u32_digits()) }
-    }
-}
-
-pub fn fq6_push(element: ark_bn254::Fq6) -> Script {
-    script! {
-        for elem in element.to_base_prime_field_elements() {
-            { Fq::push_u32_le(&BigUint::from(elem).to_u32_digits()) }
-       }
-    }
-}
-
-pub fn fq12_push(element: ark_bn254::Fq12) -> Script {
-    script! {
-        for elem in element.to_base_prime_field_elements() {
-            { Fq::push_u32_le(&BigUint::from(elem).to_u32_digits()) }
-       }
-    }
-}
-
 pub fn fq_to_bits(fq: BigInt<4>, limb_size: usize) -> Vec<u32> {
     let mut bits: Vec<bool> = ark_ff::BitIteratorBE::new(fq.as_ref()).skip(2).collect();
     bits.reverse();
@@ -489,7 +460,6 @@
         .collect()
 }
 
->>>>>>> 471fa408
 /// add two points T and Q
 ///     x' = alpha^2 - T.x - Q.x
 ///     y' = -bias - alpha * x'
